--- conflicted
+++ resolved
@@ -2,13 +2,7 @@
 
 This app demonstrates four-panel-comic generation using Inworld AI Runtime and the Minimax Image Generation API. [Check out our video](https://www.youtube.com/watch?v=QJufvjcC85c) for a walkthrough of this demo, or read through the [Developer Guide](https://github.com/inworld-ai/comic-generator-node/blob/main/DEVELOPER_GUIDE.md) in this repository.
 
-<<<<<<< HEAD
 ## Prerequisites
-=======
-## Local Development
-
-To use the Inworld Runtime and the Minimax API, you'll need to populate a `.env` file with a `MINIMAX_API_KEY` and an `INWORLD_API_KEY`. Example:
->>>>>>> 39a8ab82
 
 - Node.js (v18 or higher)
 - An Inworld AI account and API key
@@ -28,11 +22,6 @@
 ```bash
 npm install
 ```
-<<<<<<< HEAD
-=======
-
-You can request a Minimax API key [here](https://www.minimax.io/platform/user-center/basic-information/interface-key) and an Inworld API key [here](https://docs.inworld.ai/docs/node/authentication#runtime-api-key).
->>>>>>> 39a8ab82
 
 ### Step 3: Configure Environment Variables
 
@@ -158,48 +147,20 @@
 - Provides fallback error comic for parsing failures
 - Ensures consistent panel numbering
 
-<<<<<<< HEAD
 ## Troubleshooting
 
 **Bug Reports**: [GitHub Issues](https://github.com/inworld-ai/comic-generator-node/issues)
-=======
-### Graph Construction
-
-```typescript
-const graphBuilder = new GraphBuilder({
-  id: 'comic_generator',
-  apiKey: process.env.INWORLD_API_KEY!,
-});
-
-const executor = graphBuilder
-  .addNode(node1)
-  .addNode(node2)
-  .addEdge(node1, node2)
-  .setStartNode(node1)
-  .setEndNode(node2)
-  .build();
-```
-
-### Execution Pattern
-
-```typescript
-const executionId = uuidv4();
-const outputStream = await executor.start(input, executionId);
->>>>>>> 39a8ab82
 
 **General Questions**: For general inquiries and support, please email us at support@inworld.ai
 
 ## Contributing
 
-<<<<<<< HEAD
 1. Fork the repository
 2. Create a feature branch: `git checkout -b feature/amazing-feature`
 3. Commit changes: `git commit -m 'Add amazing feature'`
 4. Push to branch: `git push origin feature/amazing-feature`
 5. Open a Pull Request
 
-=======
->>>>>>> 39a8ab82
 ## License
 
 This project is licensed under the MIT License - see the [LICENSE](LICENSE) file for details.